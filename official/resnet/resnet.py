# Copyright 2017 The TensorFlow Authors. All Rights Reserved.
#
# Licensed under the Apache License, Version 2.0 (the "License");
# you may not use this file except in compliance with the License.
# You may obtain a copy of the License at
#
#     http://www.apache.org/licenses/LICENSE-2.0
#
# Unless required by applicable law or agreed to in writing, software
# distributed under the License is distributed on an "AS IS" BASIS,
# WITHOUT WARRANTIES OR CONDITIONS OF ANY KIND, either express or implied.
# See the License for the specific language governing permissions and
# limitations under the License.
# ==============================================================================
"""Contains definitions for the preactivation form of Residual Networks
(also known as ResNet v2).

Residual networks (ResNets) were originally proposed in:
[1] Kaiming He, Xiangyu Zhang, Shaoqing Ren, Jian Sun
    Deep Residual Learning for Image Recognition. arXiv:1512.03385

The full preactivation 'v2' ResNet variant implemented in this module was
introduced by:
[2] Kaiming He, Xiangyu Zhang, Shaoqing Ren, Jian Sun
    Identity Mappings in Deep Residual Networks. arXiv: 1603.05027

The key difference of the full preactivation 'v2' variant compared to the
'v1' variant in [1] is the use of batch normalization before every weight layer
rather than after.
"""

from __future__ import absolute_import
from __future__ import division
from __future__ import print_function

import argparse
import os

import tensorflow as tf

_BATCH_NORM_DECAY = 0.997
_BATCH_NORM_EPSILON = 1e-5


################################################################################
# Functions for input processing.
################################################################################
def process_record_dataset(dataset, is_training, batch_size, shuffle_buffer,
<<<<<<< HEAD
                           parse_record_fn, num_epochs=1, parallel_calls=1):
  """Given a Dataset with raw records, parse each record into images and labels,
  and return an iterator over the records.

=======
                           parse_record_fn, num_epochs=1, num_parallel_calls=1):
  """Given a Dataset with raw records, parse each record into images and labels,
  and return an iterator over the records.
>>>>>>> 2ea91716
  Args:
    dataset: A Dataset representing raw records
    is_training: A boolean denoting whether the input is for training.
    batch_size: The number of samples per batch.
    shuffle_buffer: The buffer size to use when shuffling records. A larger
      value results in better randomness, but smaller values reduce startup
      time and use less memory.
    parse_record_fn: A function that takes a raw record and returns the
      corresponding (image, label) pair.
    num_epochs: The number of epochs to repeat the dataset.
<<<<<<< HEAD
    parallel_calls: The nunber of records that will be processed in parallel.
=======
    num_parallel_calls: The number of records that are processed in parallel.
>>>>>>> 2ea91716
      This can be optimized per data set but for generally homogeneous data
      sets, should be approximately the number of available CPU cores.

  Returns:
    Dataset of (image, label) pairs ready for iteration.
  """
  # We prefetch a batch at a time, This can help smooth out the time taken to
  # load input files as we go through shuffling and processing.
  dataset = dataset.prefetch(buffer_size=batch_size)
  if is_training:
    # Shuffle the records. Note that we shuffle before repeating to ensure
    # that the shuffling respects epoch boundaries.
    dataset = dataset.shuffle(buffer_size=shuffle_buffer)

  # If we are training over multiple epochs before evaluating, repeat the
  # dataset for the appropriate number of epochs.
  dataset = dataset.repeat(num_epochs)

  # Parse the raw records into images and labels
  dataset = dataset.map(lambda value: parse_record_fn(value, is_training),
<<<<<<< HEAD
                        num_parallel_calls=parallel_calls)
=======
                        num_parallel_calls=num_parallel_calls)
>>>>>>> 2ea91716

  dataset = dataset.batch(batch_size)

  # Operations between the final prefetch and the get_next call to the iterator
  # will happen synchronously during run time. We prefetch here again to
  # background all of the above processing work and keep it out of the
  # critical training path.
  dataset = dataset.prefetch(1)

  return dataset


################################################################################
# Functions building the ResNet model.
################################################################################
def batch_norm_relu(inputs, training, data_format):
  """Performs a batch normalization followed by a ReLU."""
  # We set fused=True for a significant performance boost. See
  # https://www.tensorflow.org/performance/performance_guide#common_fused_ops
  inputs = tf.layers.batch_normalization(
      inputs=inputs, axis=1 if data_format == 'channels_first' else 3,
      momentum=_BATCH_NORM_DECAY, epsilon=_BATCH_NORM_EPSILON, center=True,
      scale=True, training=training, fused=True)
  inputs = tf.nn.relu(inputs)
  return inputs


def fixed_padding(inputs, kernel_size, data_format):
  """Pads the input along the spatial dimensions independently of input size.

  Args:
    inputs: A tensor of size [batch, channels, height_in, width_in] or
      [batch, height_in, width_in, channels] depending on data_format.
    kernel_size: The kernel to be used in the conv2d or max_pool2d operation.
                 Should be a positive integer.
    data_format: The input format ('channels_last' or 'channels_first').

  Returns:
    A tensor with the same format as the input with the data either intact
    (if kernel_size == 1) or padded (if kernel_size > 1).
  """
  pad_total = kernel_size - 1
  pad_beg = pad_total // 2
  pad_end = pad_total - pad_beg

  if data_format == 'channels_first':
    padded_inputs = tf.pad(inputs, [[0, 0], [0, 0],
                                    [pad_beg, pad_end], [pad_beg, pad_end]])
  else:
    padded_inputs = tf.pad(inputs, [[0, 0], [pad_beg, pad_end],
                                    [pad_beg, pad_end], [0, 0]])
  return padded_inputs


def conv2d_fixed_padding(inputs, filters, kernel_size, strides, data_format):
  """Strided 2-D convolution with explicit padding."""
  # The padding is consistent and is based only on `kernel_size`, not on the
  # dimensions of `inputs` (as opposed to using `tf.layers.conv2d` alone).
  if strides > 1:
    inputs = fixed_padding(inputs, kernel_size, data_format)

  return tf.layers.conv2d(
      inputs=inputs, filters=filters, kernel_size=kernel_size, strides=strides,
      padding=('SAME' if strides == 1 else 'VALID'), use_bias=False,
      kernel_initializer=tf.variance_scaling_initializer(),
      data_format=data_format)


def building_block(inputs, filters, training, projection_shortcut, strides,
                   data_format):
  """Standard building block for residual networks with BN before convolutions.

  Args:
    inputs: A tensor of size [batch, channels, height_in, width_in] or
      [batch, height_in, width_in, channels] depending on data_format.
    filters: The number of filters for the convolutions.
    training: A Boolean for whether the model is in training or inference
      mode. Needed for batch normalization.
    projection_shortcut: The function to use for projection shortcuts
      (typically a 1x1 convolution when downsampling the input).
    strides: The block's stride. If greater than 1, this block will ultimately
      downsample the input.
    data_format: The input format ('channels_last' or 'channels_first').

  Returns:
    The output tensor of the block.
  """
  shortcut = inputs
  inputs = batch_norm_relu(inputs, training, data_format)

  # The projection shortcut should come after the first batch norm and ReLU
  # since it performs a 1x1 convolution.
  if projection_shortcut is not None:
    shortcut = projection_shortcut(inputs)

  inputs = conv2d_fixed_padding(
      inputs=inputs, filters=filters, kernel_size=3, strides=strides,
      data_format=data_format)

  inputs = batch_norm_relu(inputs, training, data_format)
  inputs = conv2d_fixed_padding(
      inputs=inputs, filters=filters, kernel_size=3, strides=1,
      data_format=data_format)

  return inputs + shortcut


def bottleneck_block(inputs, filters, training, projection_shortcut,
                     strides, data_format):
  """Bottleneck block variant for residual networks with BN before convolutions.

  Args:
    inputs: A tensor of size [batch, channels, height_in, width_in] or
      [batch, height_in, width_in, channels] depending on data_format.
    filters: The number of filters for the first two convolutions. Note
      that the third and final convolution will use 4 times as many filters.
    training: A Boolean for whether the model is in training or inference
      mode. Needed for batch normalization.
    projection_shortcut: The function to use for projection shortcuts
      (typically a 1x1 convolution when downsampling the input).
    strides: The block's stride. If greater than 1, this block will ultimately
      downsample the input.
    data_format: The input format ('channels_last' or 'channels_first').

  Returns:
    The output tensor of the block.
  """
  shortcut = inputs
  inputs = batch_norm_relu(inputs, training, data_format)

  # The projection shortcut should come after the first batch norm and ReLU
  # since it performs a 1x1 convolution.
  if projection_shortcut is not None:
    shortcut = projection_shortcut(inputs)

  inputs = conv2d_fixed_padding(
      inputs=inputs, filters=filters, kernel_size=1, strides=1,
      data_format=data_format)

  inputs = batch_norm_relu(inputs, training, data_format)
  inputs = conv2d_fixed_padding(
      inputs=inputs, filters=filters, kernel_size=3, strides=strides,
      data_format=data_format)

  inputs = batch_norm_relu(inputs, training, data_format)
  inputs = conv2d_fixed_padding(
      inputs=inputs, filters=4 * filters, kernel_size=1, strides=1,
      data_format=data_format)

  return inputs + shortcut


def block_layer(inputs, filters, block_fn, blocks, strides, training, name,
                data_format):
  """Creates one layer of blocks for the ResNet model.

  Args:
    inputs: A tensor of size [batch, channels, height_in, width_in] or
      [batch, height_in, width_in, channels] depending on data_format.
    filters: The number of filters for the first convolution of the layer.
    block_fn: The block to use within the model, either `building_block` or
      `bottleneck_block`.
    blocks: The number of blocks contained in the layer.
    strides: The stride to use for the first convolution of the layer. If
      greater than 1, this layer will ultimately downsample the input.
    training: Either True or False, whether we are currently training the
      model. Needed for batch norm.
    name: A string name for the tensor output of the block layer.
    data_format: The input format ('channels_last' or 'channels_first').

  Returns:
    The output tensor of the block layer.
  """
  # Bottleneck blocks end with 4x the number of filters as they start with
  filters_out = 4 * filters if block_fn is bottleneck_block else filters

  def projection_shortcut(inputs):
    return conv2d_fixed_padding(
        inputs=inputs, filters=filters_out, kernel_size=1, strides=strides,
        data_format=data_format)

  # Only the first block per block_layer uses projection_shortcut and strides
  inputs = block_fn(inputs, filters, training, projection_shortcut, strides,
                    data_format)

  for _ in range(1, blocks):
    inputs = block_fn(inputs, filters, training, None, 1, data_format)

  return tf.identity(inputs, name)


class Model(object):
  """Base class for building the Resnet v2 Model.
  """

  def __init__(self, resnet_size, num_classes, num_filters, kernel_size,
               conv_stride, first_pool_size, first_pool_stride,
               second_pool_size, second_pool_stride, block_fn, block_sizes,
               block_strides, final_size, data_format=None):
    """Creates a model for classifying an image.

    Args:
      resnet_size: A single integer for the size of the ResNet model.
      num_classes: The number of classes used as labels.
      num_filters: The number of filters to use for the first block layer
        of the model. This number is then doubled for each subsequent block
        layer.
      kernel_size: The kernel size to use for convolution.
      conv_stride: stride size for the initial convolutional layer
      first_pool_size: Pool size to be used for the first pooling layer.
        If none, the first pooling layer is skipped.
      first_pool_stride: stride size for the first pooling layer. Not used
        if first_pool_size is None.
      second_pool_size: Pool size to be used for the second pooling layer.
      second_pool_stride: stride size for the final pooling layer
      block_fn: Which block layer function should be used? Pass in one of
        the two functions defined above: building_block or bottleneck_block
      block_sizes: A list containing n values, where n is the number of sets of
        block layers desired. Each value should be the number of blocks in the
        i-th set.
      block_strides: List of integers representing the desired stride size for
        each of the sets of block layers. Should be same length as block_sizes.
      final_size: The expected size of the model after the second pooling.
      data_format: Input format ('channels_last', 'channels_first', or None).
        If set to None, the format is dependent on whether a GPU is available.
    """
    self.resnet_size = resnet_size

    if not data_format:
      data_format = (
          'channels_first' if tf.test.is_built_with_cuda() else 'channels_last')

    self.data_format = data_format
    self.num_classes = num_classes
    self.num_filters = num_filters
    self.kernel_size = kernel_size
    self.conv_stride = conv_stride
    self.first_pool_size = first_pool_size
    self.first_pool_stride = first_pool_stride
    self.second_pool_size = second_pool_size
    self.second_pool_stride = second_pool_stride
    self.block_fn = block_fn
    self.block_sizes = block_sizes
    self.block_strides = block_strides
    self.final_size = final_size

  def __call__(self, inputs, training):
    """Add operations to classify a batch of input images.

    Args:
      inputs: A Tensor representing a batch of input images.
      training: A boolean. Set to True to add operations required only when
        training the classifier.

    Returns:
      A logits Tensor with shape [<batch_size>, self.num_classes].
    """

    if self.data_format == 'channels_first':
      # Convert the inputs from channels_last (NHWC) to channels_first (NCHW).
      # This provides a large performance boost on GPU. See
      # https://www.tensorflow.org/performance/performance_guide#data_formats
      inputs = tf.transpose(inputs, [0, 3, 1, 2])

    inputs = conv2d_fixed_padding(
        inputs=inputs, filters=self.num_filters, kernel_size=self.kernel_size,
        strides=self.conv_stride, data_format=self.data_format)
    inputs = tf.identity(inputs, 'initial_conv')

    if self.first_pool_size:
      inputs = tf.layers.max_pooling2d(
          inputs=inputs, pool_size=self.first_pool_size,
          strides=self.first_pool_stride, padding='SAME',
          data_format=self.data_format)
      inputs = tf.identity(inputs, 'initial_max_pool')

    for i, num_blocks in enumerate(self.block_sizes):
      num_filters = self.num_filters * (2**i)
      inputs = block_layer(
          inputs=inputs, filters=num_filters, block_fn=self.block_fn,
          blocks=num_blocks, strides=self.block_strides[i],
          training=training, name='block_layer{}'.format(i + 1),
          data_format=self.data_format)

    inputs = batch_norm_relu(inputs, training, self.data_format)
    inputs = tf.layers.average_pooling2d(
        inputs=inputs, pool_size=self.second_pool_size,
        strides=self.second_pool_stride, padding='VALID',
        data_format=self.data_format)
    inputs = tf.identity(inputs, 'final_avg_pool')

    inputs = tf.reshape(inputs, [-1, self.final_size])
    inputs = tf.layers.dense(inputs=inputs, units=self.num_classes)
    inputs = tf.identity(inputs, 'final_dense')
    return inputs


################################################################################
# Functions for running training/eval/validation loops for the model.
################################################################################
def learning_rate_with_decay(
    batch_size, batch_denom, num_images, boundary_epochs, decay_rates):
  """Get a learning rate that decays step-wise as training progresses.

  Args:
    batch_size: the number of examples processed in each training batch.
    batch_denom: this value will be used to scale the base learning rate.
      `0.1 * batch size` is divided by this number, such that when
      batch_denom == batch_size, the initial learning rate will be 0.1.
    num_images: total number of images that will be used for training.
    boundary_epochs: list of ints representing the epochs at which we
      decay the learning rate.
    decay_rates: list of floats representing the decay rates to be used
      for scaling the learning rate. Should be the same length as
      boundary_epochs.

  Returns:
    Returns a function that takes a single argument - the number of batches
    trained so far (global_step)- and returns the learning rate to be used
    for training the next batch.
  """
  initial_learning_rate = 0.1 * batch_size / batch_denom
  batches_per_epoch = num_images / batch_size

  # Multiply the learning rate by 0.1 at 100, 150, and 200 epochs.
  boundaries = [int(batches_per_epoch * epoch) for epoch in boundary_epochs]
  vals = [initial_learning_rate * decay for decay in decay_rates]

  def learning_rate_fn(global_step):
    global_step = tf.cast(global_step, tf.int32)
    return tf.train.piecewise_constant(global_step, boundaries, vals)

  return learning_rate_fn


def resnet_model_fn(features, labels, mode, model_class,
                    resnet_size, weight_decay, learning_rate_fn, momentum,
                    data_format, loss_filter_fn=None, multi_gpu=False):
  """Shared functionality for different resnet model_fns.

  Initializes the ResnetModel representing the model layers
  and uses that model to build the necessary EstimatorSpecs for
  the `mode` in question. For training, this means building losses,
  the optimizer, and the train op that get passed into the EstimatorSpec.
  For evaluation and prediction, the EstimatorSpec is returned without
  a train op, but with the necessary parameters for the given mode.

  Args:
    features: tensor representing input images
    labels: tensor representing class labels for all input images
    mode: current estimator mode; should be one of
      `tf.estimator.ModeKeys.TRAIN`, `EVALUATE`, `PREDICT`
    model_class: a class representing a TensorFlow model that has a __call__
      function. We assume here that this is a subclass of ResnetModel.
    resnet_size: A single integer for the size of the ResNet model.
    weight_decay: weight decay loss rate used to regularize learned variables.
    learning_rate_fn: function that returns the current learning rate given
      the current global_step
    momentum: momentum term used for optimization
    data_format: Input format ('channels_last', 'channels_first', or None).
      If set to None, the format is dependent on whether a GPU is available.
    loss_filter_fn: function that takes a string variable name and returns
      True if the var should be included in loss calculation, and False
      otherwise. If None, batch_normalization variables will be excluded
      from the loss.
    multi_gpu: If True, wrap the optimizer in a TowerOptimizer to allow
      for running on multiple GPUs.

  Returns:
    EstimatorSpec parameterized according to the input params and the
    current mode.
  """

  # Generate a summary node for the images
  tf.summary.image('images', features, max_outputs=6)

  model = model_class(resnet_size, data_format)
  logits = model(features, mode == tf.estimator.ModeKeys.TRAIN)

  predictions = {
      'classes': tf.argmax(logits, axis=1),
      'probabilities': tf.nn.softmax(logits, name='softmax_tensor')
  }

  if mode == tf.estimator.ModeKeys.PREDICT:
    return tf.estimator.EstimatorSpec(mode=mode, predictions=predictions)

  # Calculate loss, which includes softmax cross entropy and L2 regularization.
  cross_entropy = tf.losses.softmax_cross_entropy(
      logits=logits, onehot_labels=labels)

  # Create a tensor named cross_entropy for logging purposes.
  tf.identity(cross_entropy, name='cross_entropy')
  tf.summary.scalar('cross_entropy', cross_entropy)

  # If no loss_filter_fn is passed, assume we want the default behavior,
  # which is that batch_normalization variables are excluded from loss.
  if not loss_filter_fn:
    def loss_filter_fn(name):
      return 'batch_normalization' not in name

  # Add weight decay to the loss.
  loss = cross_entropy + weight_decay * tf.add_n(
      [tf.nn.l2_loss(v) for v in tf.trainable_variables()
       if loss_filter_fn(v.name)])

  if mode == tf.estimator.ModeKeys.TRAIN:
    global_step = tf.train.get_or_create_global_step()

    learning_rate = learning_rate_fn(global_step)

    # Create a tensor named learning_rate for logging purposes
    tf.identity(learning_rate, name='learning_rate')
    tf.summary.scalar('learning_rate', learning_rate)

    optimizer = tf.train.MomentumOptimizer(
        learning_rate=learning_rate,
        momentum=momentum)

    # If we are running multi-GPU, we need to wrap the optimizer.
    if multi_gpu:
      optimizer = tf.contrib.estimator.TowerOptimizer(optimizer)

    update_ops = tf.get_collection(tf.GraphKeys.UPDATE_OPS)
    train_op = tf.group(optimizer.minimize(loss, global_step), update_ops)
  else:
    train_op = None

  accuracy = tf.metrics.accuracy(
      tf.argmax(labels, axis=1), predictions['classes'])
  metrics = {'accuracy': accuracy}

  # Create a tensor named train_accuracy for logging purposes
  tf.identity(accuracy[1], name='train_accuracy')
  tf.summary.scalar('train_accuracy', accuracy[1])

  return tf.estimator.EstimatorSpec(
      mode=mode,
      predictions=predictions,
      loss=loss,
      train_op=train_op,
      eval_metric_ops=metrics)


def validate_batch_size_for_multi_gpu(batch_size):
  """For multi-gpu, batch-size must be a multiple of the number of
  available GPUs.
  Note that this should eventually be handled by replicate_model_fn
  directly. Multi-GPU support is currently experimental, however,
  so doing the work here until that feature is in place.
  """
  from tensorflow.python.client import device_lib

  local_device_protos = device_lib.list_local_devices()
  num_gpus = sum([1 for d in local_device_protos if d.device_type == 'GPU'])
  if not num_gpus:
    raise ValueError('Multi-GPU mode was specified, but no GPUs '
                     'were found. To use CPU, run without --multi_gpu.')

  remainder = batch_size % num_gpus
  if remainder:
    err = ('When running with multiple GPUs, batch size '
           'must be a multiple of the number of available GPUs. '
           'Found {} GPUs with a batch size of {}; try --batch_size={} instead.'
          ).format(num_gpus, batch_size, batch_size - remainder)
    raise ValueError(err)


def resnet_main(flags, model_function, input_function):
  # Using the Winograd non-fused algorithms provides a small performance boost.
  os.environ['TF_ENABLE_WINOGRAD_NONFUSED'] = '1'

  if flags.multi_gpu:
    validate_batch_size_for_multi_gpu(flags.batch_size)

    # There are two steps required if using multi-GPU: (1) wrap the model_fn,
    # and (2) wrap the optimizer. The first happens here, and (2) happens
    # in the model_fn itself when the optimizer is defined.
    model_function = tf.contrib.estimator.replicate_model_fn(
        model_function, loss_reduction=tf.losses.Reduction.MEAN)

  # Set up a RunConfig to only save checkpoints once per training cycle.
  run_config = tf.estimator.RunConfig().replace(save_checkpoints_secs=1e9)
  classifier = tf.estimator.Estimator(
      model_fn=model_function, model_dir=flags.model_dir, config=run_config,
      params={
          'resnet_size': flags.resnet_size,
          'data_format': flags.data_format,
          'batch_size': flags.batch_size,
          'multi_gpu': flags.multi_gpu,
      })

  for _ in range(flags.train_epochs // flags.epochs_per_eval):
    tensors_to_log = {
        'learning_rate': 'learning_rate',
        'cross_entropy': 'cross_entropy',
        'train_accuracy': 'train_accuracy'
    }

    logging_hook = tf.train.LoggingTensorHook(
        tensors=tensors_to_log, every_n_iter=100)

    print('Starting a training cycle.')

    def input_fn_train():
      return input_function(True, flags.data_dir, flags.batch_size,
<<<<<<< HEAD
                            flags.epochs_per_eval, flags.parallel_calls)
=======
                            flags.epochs_per_eval, flags.num_parallel_calls)
>>>>>>> 2ea91716

    classifier.train(input_fn=input_fn_train, hooks=[logging_hook])

    print('Starting to evaluate.')
    # Evaluate the model and print results
    def input_fn_eval():
      return input_function(False, flags.data_dir, flags.batch_size,
<<<<<<< HEAD
                            1, flags.parallel_calls)
=======
                            1, flags.num_parallel_calls)

>>>>>>> 2ea91716
    eval_results = classifier.evaluate(input_fn=input_fn_eval)
    print(eval_results)


class ResnetArgParser(argparse.ArgumentParser):
  """Arguments for configuring and running a Resnet Model.
  """

  def __init__(self, resnet_size_choices=None):
    super(ResnetArgParser, self).__init__()
    self.add_argument(
        '--multi_gpu', action='store_true',
        help='If set, run across all available GPUs.')

    self.add_argument(
        '--data_dir', type=str, default='/tmp/resnet_data',
        help='The directory where the input data is stored.')

    self.add_argument(
<<<<<<< HEAD
        '--parallel_calls', type=int, default=5,
        help='The number of input records to process in parallel.')
=======
        '--num_parallel_calls', type=int, default=5,
        help='The number of records that are processed in parallel '
        'during input processing. This can be optimized per data set but '
        'for generally homogeneous data sets, should be approximately the '
        'number of available CPU cores.')
>>>>>>> 2ea91716

    self.add_argument(
        '--model_dir', type=str, default='/tmp/resnet_model',
        help='The directory where the model will be stored.')

    self.add_argument(
        '--resnet_size', type=int, default=50,
        choices=resnet_size_choices,
        help='The size of the ResNet model to use.')

    self.add_argument(
        '--train_epochs', type=int, default=100,
        help='The number of epochs to use for training.')

    self.add_argument(
        '--epochs_per_eval', type=int, default=1,
        help='The number of training epochs to run between evaluations.')

    self.add_argument(
        '--batch_size', type=int, default=32,
        help='Batch size for training and evaluation.')

    self.add_argument(
        '--data_format', type=str, default=None,
        choices=['channels_first', 'channels_last'],
        help='A flag to override the data format used in the model. '
             'channels_first provides a performance boost on GPU but '
             'is not always compatible with CPU. If left unspecified, '
             'the data format will be chosen automatically based on '
             'whether TensorFlow was built for CPU or GPU.')<|MERGE_RESOLUTION|>--- conflicted
+++ resolved
@@ -46,16 +46,10 @@
 # Functions for input processing.
 ################################################################################
 def process_record_dataset(dataset, is_training, batch_size, shuffle_buffer,
-<<<<<<< HEAD
-                           parse_record_fn, num_epochs=1, parallel_calls=1):
-  """Given a Dataset with raw records, parse each record into images and labels,
-  and return an iterator over the records.
-
-=======
                            parse_record_fn, num_epochs=1, num_parallel_calls=1):
   """Given a Dataset with raw records, parse each record into images and labels,
   and return an iterator over the records.
->>>>>>> 2ea91716
+
   Args:
     dataset: A Dataset representing raw records
     is_training: A boolean denoting whether the input is for training.
@@ -66,11 +60,7 @@
     parse_record_fn: A function that takes a raw record and returns the
       corresponding (image, label) pair.
     num_epochs: The number of epochs to repeat the dataset.
-<<<<<<< HEAD
-    parallel_calls: The nunber of records that will be processed in parallel.
-=======
     num_parallel_calls: The number of records that are processed in parallel.
->>>>>>> 2ea91716
       This can be optimized per data set but for generally homogeneous data
       sets, should be approximately the number of available CPU cores.
 
@@ -91,11 +81,7 @@
 
   # Parse the raw records into images and labels
   dataset = dataset.map(lambda value: parse_record_fn(value, is_training),
-<<<<<<< HEAD
-                        num_parallel_calls=parallel_calls)
-=======
                         num_parallel_calls=num_parallel_calls)
->>>>>>> 2ea91716
 
   dataset = dataset.batch(batch_size)
 
@@ -602,11 +588,7 @@
 
     def input_fn_train():
       return input_function(True, flags.data_dir, flags.batch_size,
-<<<<<<< HEAD
-                            flags.epochs_per_eval, flags.parallel_calls)
-=======
                             flags.epochs_per_eval, flags.num_parallel_calls)
->>>>>>> 2ea91716
 
     classifier.train(input_fn=input_fn_train, hooks=[logging_hook])
 
@@ -614,12 +596,8 @@
     # Evaluate the model and print results
     def input_fn_eval():
       return input_function(False, flags.data_dir, flags.batch_size,
-<<<<<<< HEAD
-                            1, flags.parallel_calls)
-=======
                             1, flags.num_parallel_calls)
 
->>>>>>> 2ea91716
     eval_results = classifier.evaluate(input_fn=input_fn_eval)
     print(eval_results)
 
@@ -639,16 +617,11 @@
         help='The directory where the input data is stored.')
 
     self.add_argument(
-<<<<<<< HEAD
-        '--parallel_calls', type=int, default=5,
-        help='The number of input records to process in parallel.')
-=======
         '--num_parallel_calls', type=int, default=5,
         help='The number of records that are processed in parallel '
         'during input processing. This can be optimized per data set but '
         'for generally homogeneous data sets, should be approximately the '
         'number of available CPU cores.')
->>>>>>> 2ea91716
 
     self.add_argument(
         '--model_dir', type=str, default='/tmp/resnet_model',
